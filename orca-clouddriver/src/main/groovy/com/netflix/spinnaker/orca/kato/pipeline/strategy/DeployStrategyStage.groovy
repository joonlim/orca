--- conflicted
+++ resolved
@@ -52,11 +52,8 @@
   @Autowired SourceResolver sourceResolver
   @Autowired ModifyAsgLaunchConfigurationStage modifyAsgLaunchConfigurationStage
   @Autowired RollingPushStage rollingPushStage
-<<<<<<< HEAD
+  @Autowired DeprecationRegistry deprecationRegistry
   @Autowired PipelineStage pipelineStage
-=======
-  @Autowired DeprecationRegistry deprecationRegistry
->>>>>>> a1401250
 
   DeployStrategyStage(String name) {
     super(name)
